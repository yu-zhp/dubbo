<<<<<<< HEAD
<!--
 - Copyright 1999-2011 Alibaba Group.
 -  
 - Licensed under the Apache License, Version 2.0 (the "License");
 - you may not use this file except in compliance with the License.
 - You may obtain a copy of the License at
 -  
 -      http://www.apache.org/licenses/LICENSE-2.0
 -  
 - Unless required by applicable law or agreed to in writing, software
 - distributed under the License is distributed on an "AS IS" BASIS,
 - WITHOUT WARRANTIES OR CONDITIONS OF ANY KIND, either express or implied.
 - See the License for the specific language governing permissions and
 - limitations under the License.
-->
<project xmlns:xsi="http://www.w3.org/2001/XMLSchema-instance" xmlns="http://maven.apache.org/POM/4.0.0"
         xsi:schemaLocation="http://maven.apache.org/POM/4.0.0 http://maven.apache.org/maven-v4_0_0.xsd">
    <modelVersion>4.0.0</modelVersion>
    <modules>
        <module>dubbo-test-spring3</module>
    </modules>
    <parent>
        <groupId>com.alibaba</groupId>
        <artifactId>dubbo-test</artifactId>
        <version>2.6.2-SNAPSHOT</version>
    </parent>
    <artifactId>dubbo-test-compatibility</artifactId>
    <packaging>pom</packaging>
    <name>${project.artifactId}</name>
    <description>The technology compatibility kit(TCK) test module of dubbo project</description>

    <properties>
        <skip_maven_deploy>true</skip_maven_deploy>
    </properties>

    <dependencyManagement>
        <dependencies>

            <!-- Dubbo -->
            <dependency>
                <groupId>com.alibaba</groupId>
                <artifactId>dubbo</artifactId>
                <version>${project.parent.version}</version>
            </dependency>

            <!-- Dubbo Demo API -->
            <dependency>
                <groupId>com.alibaba</groupId>
                <artifactId>dubbo-demo-api</artifactId>
                <version>${project.parent.version}</version>
            </dependency>

        </dependencies>
    </dependencyManagement>

=======
<!--
 - Copyright 1999-2011 Alibaba Group.
 -  
 - Licensed under the Apache License, Version 2.0 (the "License");
 - you may not use this file except in compliance with the License.
 - You may obtain a copy of the License at
 -  
 -      http://www.apache.org/licenses/LICENSE-2.0
 -  
 - Unless required by applicable law or agreed to in writing, software
 - distributed under the License is distributed on an "AS IS" BASIS,
 - WITHOUT WARRANTIES OR CONDITIONS OF ANY KIND, either express or implied.
 - See the License for the specific language governing permissions and
 - limitations under the License.
-->
<project xmlns="http://maven.apache.org/POM/4.0.0" xmlns:xsi="http://www.w3.org/2001/XMLSchema-instance" xsi:schemaLocation="http://maven.apache.org/POM/4.0.0 http://maven.apache.org/maven-v4_0_0.xsd">
    <modelVersion>4.0.0</modelVersion>
    <modules>
        <module>dubbo-test-spring3</module>
    </modules>
    <parent>
        <groupId>com.alibaba</groupId>
        <artifactId>dubbo-test</artifactId>
        <version>2.6.3-SNAPSHOT</version>
    </parent>
    <artifactId>dubbo-test-compatibility</artifactId>
    <packaging>pom</packaging>
    <name>${project.artifactId}</name>
    <description>The technology compatibility kit(TCK) test module of dubbo project</description>

    <properties>
        <skip_maven_deploy>true</skip_maven_deploy>
    </properties>

    <dependencyManagement>
        <dependencies>

            <!-- Dubbo -->
            <dependency>
                <groupId>com.alibaba</groupId>
                <artifactId>dubbo</artifactId>
                <version>${project.parent.version}</version>
            </dependency>

            <!-- Dubbo Demo API -->
            <dependency>
                <groupId>com.alibaba</groupId>
                <artifactId>dubbo-demo-api</artifactId>
                <version>${project.parent.version}</version>
            </dependency>

        </dependencies>
    </dependencyManagement>

>>>>>>> 1e729afa
</project><|MERGE_RESOLUTION|>--- conflicted
+++ resolved
@@ -1,60 +1,3 @@
-<<<<<<< HEAD
-<!--
- - Copyright 1999-2011 Alibaba Group.
- -  
- - Licensed under the Apache License, Version 2.0 (the "License");
- - you may not use this file except in compliance with the License.
- - You may obtain a copy of the License at
- -  
- -      http://www.apache.org/licenses/LICENSE-2.0
- -  
- - Unless required by applicable law or agreed to in writing, software
- - distributed under the License is distributed on an "AS IS" BASIS,
- - WITHOUT WARRANTIES OR CONDITIONS OF ANY KIND, either express or implied.
- - See the License for the specific language governing permissions and
- - limitations under the License.
--->
-<project xmlns:xsi="http://www.w3.org/2001/XMLSchema-instance" xmlns="http://maven.apache.org/POM/4.0.0"
-         xsi:schemaLocation="http://maven.apache.org/POM/4.0.0 http://maven.apache.org/maven-v4_0_0.xsd">
-    <modelVersion>4.0.0</modelVersion>
-    <modules>
-        <module>dubbo-test-spring3</module>
-    </modules>
-    <parent>
-        <groupId>com.alibaba</groupId>
-        <artifactId>dubbo-test</artifactId>
-        <version>2.6.2-SNAPSHOT</version>
-    </parent>
-    <artifactId>dubbo-test-compatibility</artifactId>
-    <packaging>pom</packaging>
-    <name>${project.artifactId}</name>
-    <description>The technology compatibility kit(TCK) test module of dubbo project</description>
-
-    <properties>
-        <skip_maven_deploy>true</skip_maven_deploy>
-    </properties>
-
-    <dependencyManagement>
-        <dependencies>
-
-            <!-- Dubbo -->
-            <dependency>
-                <groupId>com.alibaba</groupId>
-                <artifactId>dubbo</artifactId>
-                <version>${project.parent.version}</version>
-            </dependency>
-
-            <!-- Dubbo Demo API -->
-            <dependency>
-                <groupId>com.alibaba</groupId>
-                <artifactId>dubbo-demo-api</artifactId>
-                <version>${project.parent.version}</version>
-            </dependency>
-
-        </dependencies>
-    </dependencyManagement>
-
-=======
 <!--
  - Copyright 1999-2011 Alibaba Group.
  -  
@@ -109,5 +52,4 @@
         </dependencies>
     </dependencyManagement>
 
->>>>>>> 1e729afa
 </project>